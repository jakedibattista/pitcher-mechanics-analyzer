# Core dependencies
<<<<<<< HEAD
google-cloud-storage>=2.8.0
opencv-python-headless>=4.7.0
numpy>=1.24.0
google-cloud-vision>=3.4.0
google-cloud-videointelligence>=2.11.0
streamlit>=1.24.0
vertexai>=0.0.1
google-cloud-aiplatform>=1.25.0
python-dotenv>=1.0.0

# Development dependencies
pytest>=7.0.0
black>=23.0.0
flake8>=6.0.0
=======
google-cloud-aiplatform>=1.38.0
vertexai>=0.0.1
opencv-python>=4.8.0
numpy>=1.24.0
python-dotenv>=1.0.0

# Google Cloud dependencies
google-auth>=2.23.0
google-auth-oauthlib>=1.1.0

# Video processing
ffmpeg-python>=0.2.0

# Development dependencies
pytest>=7.4.0
pytest-cov>=4.1.0
black>=23.7.0
flake8>=6.1.0

# Optional dependencies for development
ipython>=8.12.0
jupyter>=1.0.0

# Visualization
matplotlib>=3.7.0


## Expected Output
The analyzer will generate:
1. Mechanical analysis in the console
2. Visualization in `analysis_output/`

## Troubleshooting
- Ensure Google Cloud credentials are properly set
- Check video format is MP4
- Verify Python 3.8+ is installed 
>>>>>>> cc030d97
<|MERGE_RESOLUTION|>--- conflicted
+++ resolved
@@ -1,5 +1,4 @@
 # Core dependencies
-<<<<<<< HEAD
 google-cloud-storage>=2.8.0
 opencv-python-headless>=4.7.0
 numpy>=1.24.0
@@ -13,42 +12,4 @@
 # Development dependencies
 pytest>=7.0.0
 black>=23.0.0
-flake8>=6.0.0
-=======
-google-cloud-aiplatform>=1.38.0
-vertexai>=0.0.1
-opencv-python>=4.8.0
-numpy>=1.24.0
-python-dotenv>=1.0.0
-
-# Google Cloud dependencies
-google-auth>=2.23.0
-google-auth-oauthlib>=1.1.0
-
-# Video processing
-ffmpeg-python>=0.2.0
-
-# Development dependencies
-pytest>=7.4.0
-pytest-cov>=4.1.0
-black>=23.7.0
-flake8>=6.1.0
-
-# Optional dependencies for development
-ipython>=8.12.0
-jupyter>=1.0.0
-
-# Visualization
-matplotlib>=3.7.0
-
-
-## Expected Output
-The analyzer will generate:
-1. Mechanical analysis in the console
-2. Visualization in `analysis_output/`
-
-## Troubleshooting
-- Ensure Google Cloud credentials are properly set
-- Check video format is MP4
-- Verify Python 3.8+ is installed 
->>>>>>> cc030d97
+flake8>=6.0.0